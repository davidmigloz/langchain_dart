name: langchain
description: Build powerful LLM-based Dart and Flutter applications with LangChain.dart.
version: 0.7.4
repository: https://github.com/davidmigloz/langchain_dart/tree/main/packages/langchain
issue_tracker: https://github.com/davidmigloz/langchain_dart/issues
homepage: https://github.com/davidmigloz/langchain_dart
documentation: https://langchaindart.dev

topics:
  - ai
  - nlp
  - llms
  - langchain

environment:
  sdk: ">=3.4.0 <4.0.0"

dependencies:
  characters: ^1.3.0
  collection: ^1.18.0
  crypto: ^3.0.3
  langchain_core: 0.3.4
  meta: ^1.11.0
  uuid: ^4.4.2

dev_dependencies:
<<<<<<< HEAD
  test: ^1.25.2
  langchain_community:
  langchain_openai:
  langchain_ollama:
=======
  test: ^1.25.8
>>>>>>> 563200e0
<|MERGE_RESOLUTION|>--- conflicted
+++ resolved
@@ -24,11 +24,7 @@
   uuid: ^4.4.2
 
 dev_dependencies:
-<<<<<<< HEAD
-  test: ^1.25.2
+  test: ^1.25.8
   langchain_community:
   langchain_openai:
-  langchain_ollama:
-=======
-  test: ^1.25.8
->>>>>>> 563200e0
+  langchain_ollama: