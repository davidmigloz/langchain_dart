name: langchain_huggingface
description: Hugging Face module for LangChain.dart.
version: 0.0.1-dev.1
repository: https://github.com/davidmigloz/langchain_dart/tree/main/packages/langchain_huggingface
issue_tracker: https://github.com/davidmigloz/langchain_dart/issues?q=label:p:langchain_huggingface
homepage: https://github.com/davidmigloz/langchain_dart
documentation: https://langchaindart.dev
publish_to: none # Remove when the package is ready to be published

funding:
  - https://github.com/sponsors/davidmigloz

topics:
  - ai
  - nlp
  - llms
  - langchain

environment:
<<<<<<< HEAD
  sdk: ">=3.4.0 <4.0.0"
dependencies:
  huggingface_client: ^1.6.0
  langchain_core: ^0.3.6
=======
  sdk: ">=3.6.0 <4.0.0"
resolution: workspace
>>>>>>> 45c2f371
<|MERGE_RESOLUTION|>--- conflicted
+++ resolved
@@ -17,12 +17,7 @@
   - langchain
 
 environment:
-<<<<<<< HEAD
   sdk: ">=3.4.0 <4.0.0"
 dependencies:
   huggingface_client: ^1.6.0
-  langchain_core: ^0.3.6
-=======
-  sdk: ">=3.6.0 <4.0.0"
-resolution: workspace
->>>>>>> 45c2f371
+  langchain_core: ^0.3.6