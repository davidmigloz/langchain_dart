name: langchain_google
description: LangChain.dart integration module for Google (VertexAI, PaLM, Matching Engine, etc.).
version: 0.5.0
repository: https://github.com/davidmigloz/langchain_dart/tree/main/packages/langchain_google
issue_tracker: https://github.com/davidmigloz/langchain_dart/issues?q=label:p:langchain_google
homepage: https://github.com/davidmigloz/langchain_dart
documentation: https://langchaindart.com

topics:
  - ai
  - nlp
  - llms
  - langchain
  - vertex-ai

environment:
  sdk: ">=3.0.0 <4.0.0"

dependencies:
<<<<<<< HEAD
  collection: ">=1.17.0 <1.19.0"
=======
  collection: '>=1.17.0 <1.19.0'
  fetch_client: ^1.0.2
>>>>>>> ee3d1d56
  gcloud: ^0.8.12
  google_generative_ai: 0.4.0
  googleapis: ^12.0.0
  googleapis_auth: ^1.5.1
  http: ^1.1.0
  langchain_core: ^0.3.1
  meta: ^1.11.0
  uuid: ^4.3.3
  vertex_ai: ^0.1.0
  firebase_core: ^2.25.5
  cloud_firestore: ^4.17.0

dev_dependencies:
  test: ^1.24.9
  fake_cloud_firestore: ^2.5.1
  langchain: ^0.6.0+1<|MERGE_RESOLUTION|>--- conflicted
+++ resolved
@@ -17,12 +17,8 @@
   sdk: ">=3.0.0 <4.0.0"
 
 dependencies:
-<<<<<<< HEAD
   collection: ">=1.17.0 <1.19.0"
-=======
-  collection: '>=1.17.0 <1.19.0'
   fetch_client: ^1.0.2
->>>>>>> ee3d1d56
   gcloud: ^0.8.12
   google_generative_ai: 0.4.0
   googleapis: ^12.0.0
